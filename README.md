# Système de Trading IA Hybride Tri-Modal pour les ETF du NASDAQ

Ce projet est un système sophistiqué de support à la décision de trading qui utilise une approche IA hybride tri-modale pour générer des signaux de trading pour les ETF du NASDAQ. Il combine un modèle quantitatif traditionnel, un Grand Modèle de Langage (LLM) basé sur du texte et un LLM visuel (multi-modal) pour une analyse robuste et nuancée.

## Fonctionnalités Clés

- **Moteur IA Hybride Tri-Modal** : Combine trois modèles d'IA différents pour une décision basée sur un consensus :
    1.  Un classifieur `scikit-learn` entraîné sur des indicateurs techniques quantitatifs et des **données macroéconomiques** (par exemple, taux d'intérêt, inflation).
    2.  Un LLM qui effectue une analyse sur les données numériques brutes.
    3.  Un LLM multi-modal qui effectue une analyse visuelle sur une image de graphique générée.
- **Backtesting Robuste** : Utilise une méthodologie de **validation par walk-forward** pour éviter le biais de prédiction et fournir une évaluation réaliste des performances historiques de la stratégie.
- **Simulation des Coûts de Transaction** : Le backtester tient compte des coûts de transaction pour des calculs de rendement plus réalistes.
- **Mise en Cache Locale des Données** : Les données de marché récupérées sont mises en cache localement dans des fichiers Parquet pour accélérer les exécutions suivantes. Les données macroéconomiques sont également mises en cache.
- **Base de Code Modulaire** : Le code est organisé dans une structure propre et modulaire pour faciliter la maintenance et l'extension.
- **Documentation Complète** : L'évolution, l'architecture et le contexte du projet sont documentés de manière méticuleuse dans le répertoire `memory-bank/`, suivant un processus de développement axé sur la documentation.

## Stack Technologique

- **Python 3.10+**
- **Données & Calculs Numériques :** `pandas`, `numpy`, `yfinance` (récupération des données), `pyarrow` (mise en cache Parquet)
- **Framework ML :** `scikit-learn`
- **Interface IA/LLM :** `requests` (interaction avec Ollama), `ollama` (serveur LLM local, testé avec `gemma3:27b`)
- **Visualisation :** `matplotlib`, `seaborn`, `mplfinance` (graphiques financiers)
- **Utilitaires :** `tqdm` (barres de progression), `rich` (sortie console formatée), `python-dotenv` (variables d'environnement)

## Prérequis

Avant de commencer, assurez-vous d'avoir installé :
- Python 3.10 ou supérieur.
- [Ollama](https://ollama.com/) en cours d'exécution localement.
- Un LLM téléchargé (par exemple, Gemma 3) : `ollama pull gemma3:27b`

## Installation

1.  **Cloner le dépôt :**
    ```bash
    git clone <repository_url>
    cd <repository_directory>
    ```

2.  **Créer et activer un environnement virtuel (recommandé) :**
    ```bash
    python -m venv venv
    source venv/bin/activate  # Sous Windows, utilisez `venv\Scripts\activate`
    ```

3.  **Installer les dépendances :**
    ```bash
    pip install -r requirements.txt
    ```

4.  **Configurer votre Clé API :**
    Créez un fichier nommé `.env` à la racine du projet et ajoutez-y votre clé API Alpha Vantage comme suit :
    ```
    ALPHA_VANTAGE_API_KEY="VOTRE_CLE_API_ICI"
    ```

## Utilisation

<<<<<<< HEAD
### Manual Analysis

To run a single, on-demand analysis, execute the main script from the root directory:
=======
Pour exécuter le pipeline complet du système de trading, lancez le script principal depuis le répertoire racine :
>>>>>>> 27e4c322

```bash
python src/main.py
```

<<<<<<< HEAD
This will perform a full analysis and output the final decision to the console.

### Automated Analysis with the Scheduler

The project includes a scheduler to run the analysis automatically every day.

To run the scheduler, execute the following command from the root directory:

```bash
python src/scheduler.py
```

The scheduler will:
- Run the daily trading analysis at the time specified in the configuration (default is 18:00).
- Generate a weekly performance report.
- Log all its activities in `scheduler.log`.
=======
**Ce que fait `src/main.py` :**

1.  **Récupère les Données :** Charge ou télécharge les données historiques de marché pour QQQ (et VIX) en utilisant `yfinance`, les mettant en cache localement dans `data_cache/`. Utilise l'historique complet disponible ("max").
2.  **Ingénierie des Caractéristiques :** Calcule les indicateurs techniques (RSI, MACD, Bandes de Bollinger, Moyennes Mobiles, etc.).
3.  **Backtesting :** Exécute un backtest par validation walk-forward en utilisant les signaux du modèle classique, simulant le comportement du LLM pour l'évaluation des performances. Affiche des métriques telles que le Ratio de Sharpe et le Drawdown.
4.  **Génère le Graphique :** Crée une image `trading_chart.png` des 6 derniers mois de données (chandeliers, MM, RSI, MACD) pour l'analyse du LLM visuel.
5.  **Prend la Décision Finale :**
    *   Entraîne le modèle classique final sur toutes les données disponibles.
    *   Interroge le **LLM textuel** avec les derniers indicateurs numériques.
    *   Interroge le **LLM visuel** avec `trading_chart.png`.
    *   Récupère le sentiment des actualités via `news_fetcher.py` et l'analyse.
    *   Combine les sorties des quatre modèles en une décision hybride finale en utilisant une pondération.
6.  **Affiche les Résultats :** Montre une sortie formatée dans la console détaillant la décision de chaque modèle et le signal hybride final ("ACHAT FORT", "ACHAT", "NEUTRE", "VENTE", "VENTE FORTE") avec un score de fiabilité.
7.  **Enregistre l'Analyse :** Génère un graphique `backtest_analysis.png` montrant la performance du backtest par rapport à un achat et maintien.
>>>>>>> 27e4c322

## Structure du Projet

```
.
├── memory-bank/             # Documentation complète du projet (contexte, progression, décisions)
├── src/                     # Code source
│   ├── main.py              # Script orchestrateur principal
│   ├── data.py              # Logique de récupération et de mise en cache des données
│   ├── features.py          # Ingénierie des caractéristiques (indicateurs techniques)
│   ├── classic_model.py     # Entraînement et prédiction du modèle Scikit-learn
│   ├── llm_client.py        # Client pour interagir avec les LLM textuels et visuels via Ollama
│   ├── chart_generator.py   # Génère des images de graphiques financiers pour l'analyse IA visuelle
│   ├── backtest.py          # Moteur de backtesting par validation walk-forward avec coûts de transaction
│   ├── sentiment_analysis.py # Analyse le sentiment à partir des titres d'actualités
│   └── news_fetcher.py      # Récupère les titres d'actualités récents pour l'analyse de sentiment
├── data_cache/              # Répertoire pour les données de marché mises en cache (fichiers Parquet)
├── requirements.txt         # Dépendances Python
├── .env                     # (Créé par l'utilisateur) Fichier pour stocker les clés API sensibles (ALPHA_VANTAGE_API_KEY)
└── README.md                # Ce fichier
```

## Conventions de Développement

*   **Modularité :** Le code est organisé en modules distincts (`src/`) pour les données, les caractéristiques, les modèles, l'interaction LLM, les graphiques et le backtesting, favorisant la maintenabilité et la clarté.
*   **Documentation :** Le projet utilise un système de "Banque de Mémoire" (`memory-bank/`) pour stocker le contexte évolutif, les décisions d'architecture et la progression. C'est la source de vérité principale pour comprendre la conception du projet.
*   **Configuration :** Les clés API et autres secrets sont gérés via un fichier `.env`, et non codés en dur.
*   **Mise en Cache des Données :** Les données de marché sont mises en cache sous forme de fichiers Parquet pour améliorer les performances et réduire les appels API redondants.
*   **Backtesting Robuste :** Une approche de validation walk-forward est utilisée pour simuler des conditions de trading réalistes et éviter le biais de prédiction.
*   **Journalisation :** Utilise le module `logging` de Python pour une sortie console informative.
*   **Sortie Formatée :** Utilise `rich` pour fournir une sortie claire, structurée et colorisée pour la décision finale.

## La Banque de Mémoire (Memory Bank)

Ce projet suit une philosophie de "Banque de Mémoire". Le répertoire `memory-bank/` est la source de vérité unique pour le contexte, l'architecture et la progression du projet. Il est conçu pour être une documentation vivante permettant à tout développeur (ou assistant IA) de rapidement comprendre l'état du projet.<|MERGE_RESOLUTION|>--- conflicted
+++ resolved
@@ -57,51 +57,30 @@
 
 ## Utilisation
 
-<<<<<<< HEAD
-### Manual Analysis
+### Analyse Manuelle
 
-To run a single, on-demand analysis, execute the main script from the root directory:
-=======
-Pour exécuter le pipeline complet du système de trading, lancez le script principal depuis le répertoire racine :
->>>>>>> 27e4c322
+Pour exécuter une seule analyse à la demande, exécutez le script principal depuis le répertoire racine :
 
 ```bash
 python src/main.py
 ```
 
-<<<<<<< HEAD
-This will perform a full analysis and output the final decision to the console.
+Cela effectuera une analyse complète et affichera la décision finale dans la console.
 
-### Automated Analysis with the Scheduler
+### Analyse Automatisée avec le Planificateur
 
-The project includes a scheduler to run the analysis automatically every day.
+Le projet inclut un planificateur pour exécuter l'analyse automatiquement chaque jour.
 
-To run the scheduler, execute the following command from the root directory:
+Pour exécuter le planificateur, exécutez la commande suivante depuis le répertoire racine :
 
 ```bash
 python src/scheduler.py
 ```
 
-The scheduler will:
-- Run the daily trading analysis at the time specified in the configuration (default is 18:00).
-- Generate a weekly performance report.
-- Log all its activities in `scheduler.log`.
-=======
-**Ce que fait `src/main.py` :**
-
-1.  **Récupère les Données :** Charge ou télécharge les données historiques de marché pour QQQ (et VIX) en utilisant `yfinance`, les mettant en cache localement dans `data_cache/`. Utilise l'historique complet disponible ("max").
-2.  **Ingénierie des Caractéristiques :** Calcule les indicateurs techniques (RSI, MACD, Bandes de Bollinger, Moyennes Mobiles, etc.).
-3.  **Backtesting :** Exécute un backtest par validation walk-forward en utilisant les signaux du modèle classique, simulant le comportement du LLM pour l'évaluation des performances. Affiche des métriques telles que le Ratio de Sharpe et le Drawdown.
-4.  **Génère le Graphique :** Crée une image `trading_chart.png` des 6 derniers mois de données (chandeliers, MM, RSI, MACD) pour l'analyse du LLM visuel.
-5.  **Prend la Décision Finale :**
-    *   Entraîne le modèle classique final sur toutes les données disponibles.
-    *   Interroge le **LLM textuel** avec les derniers indicateurs numériques.
-    *   Interroge le **LLM visuel** avec `trading_chart.png`.
-    *   Récupère le sentiment des actualités via `news_fetcher.py` et l'analyse.
-    *   Combine les sorties des quatre modèles en une décision hybride finale en utilisant une pondération.
-6.  **Affiche les Résultats :** Montre une sortie formatée dans la console détaillant la décision de chaque modèle et le signal hybride final ("ACHAT FORT", "ACHAT", "NEUTRE", "VENTE", "VENTE FORTE") avec un score de fiabilité.
-7.  **Enregistre l'Analyse :** Génère un graphique `backtest_analysis.png` montrant la performance du backtest par rapport à un achat et maintien.
->>>>>>> 27e4c322
+Le planificateur va :
+- Exécuter l'analyse de trading quotidienne à l'heure spécifiée dans la configuration (par défaut 18:00).
+- Générer un rapport de performance hebdomadaire.
+- Enregistrer toutes ses activités dans `scheduler.log`.
 
 ## Structure du Projet
 
